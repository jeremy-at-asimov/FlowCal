--- conflicted
+++ resolved
@@ -226,130 +226,6 @@
     # We will look for a ExcelUIException on each iteration. If an exception
     # is caught, it will be stored in beads_samples.
     for beads_id, beads_row in beads_table.iterrows():
-<<<<<<< HEAD
-
-        ###
-        # Instrument Data
-        ###
-        # Get the appropriate row in the instrument table
-        instruments_row = instruments_table.loc[beads_row['Instrument ID']]
-        # Scatter channels: Foward Scatter, Side Scatter
-        sc_channels = [instruments_row['Forward Scatter Channel'],
-                       instruments_row['Side Scatter Channel'],
-                       ]
-        # Fluorescence channels is a comma-separated list
-        fl_channels = instruments_row['Fluorescence Channels'].split(',')
-        fl_channels = [s.strip() for s in fl_channels]
-
-        ###
-        # Beads Data
-        ###
-        if verbose:
-            print("\nBeads ID {}...".format(beads_id))
-            print("Loading file \"{}\"...".format(beads_row['File Path']))
-
-        filename = os.path.join(base_dir, beads_row['File Path'])
-        beads_sample = FlowCal.io.FCSData(filename)
-
-        ###
-        # Transform
-        ###
-        if verbose:
-            print("Performing data transformation...")
-        # Transform FSC/SSC to linear scale
-        beads_sample = FlowCal.transform.to_rfi(beads_sample, sc_channels)
-
-        # Parse clustering channels data
-        cluster_channels = beads_row['Clustering Channels'].split(',')
-        cluster_channels = [cc.strip() for cc in cluster_channels]
-
-        ###
-        # Gate
-        ###
-        if verbose:
-            print("Performing gating...")
-        # Remove first and last events. Transients in fluidics can make the
-        # first few and last events slightly different from the rest.
-        beads_sample_gated = FlowCal.gate.start_end(beads_sample,
-                                                    num_start=250,
-                                                    num_end=100)
-        # Remove saturating events in forward/side scatter. The value of a
-        # saturating event is taken automatically from
-        # `beads_sample_gated.range`.
-        beads_sample_gated = FlowCal.gate.high_low(beads_sample_gated,
-                                                   channels=sc_channels)
-        # Density gating
-        beads_sample_gated, __, gate_contour = FlowCal.gate.density2d(
-            data=beads_sample_gated,
-            channels=sc_channels,
-            gate_fraction=beads_row['Gate Fraction'],
-            xlog=bool(beads_sample_gated.amplification_type(sc_channels[0])[0]),
-            ylog=bool(beads_sample_gated.amplification_type(sc_channels[1])[0]),
-            full_output=True)
-
-        # Plot forward/side scatter density plot and fluorescence histograms
-        if plot:
-            if verbose:
-                print("Plotting density plot and histogram...")
-            # Define density plot parameters
-            density_params = {}
-            density_params['mode'] = 'scatter'
-            density_params['xlog'] = bool(
-                beads_sample_gated.amplification_type(sc_channels[0])[0])
-            density_params['ylog'] = bool(
-                beads_sample_gated.amplification_type(sc_channels[1])[0])
-            density_params["title"] = "{} ({:.1f}% retained)".format(
-                beads_id,
-                beads_sample_gated.shape[0] * 100. / beads_sample.shape[0])
-            # Plot
-            figname = os.path.join(base_dir,
-                                   plot_dir,
-                                   "density_hist_{}.png".format(beads_id))
-            plt.figure(figsize = (6,4))
-            FlowCal.plot.density_and_hist(
-                beads_sample,
-                beads_sample_gated, 
-                density_channels=sc_channels,
-                hist_channels=cluster_channels,
-                gate_contour=gate_contour, 
-                density_params=density_params,
-                hist_params={'bins': 256},
-                savefig=figname)
-
-        # Save sample
-        beads_samples.append(beads_sample_gated)
-
-        ###
-        # Process MEF values
-        ###
-        # For each fluorescence channel, check whether a list of known MEF
-        # values of the bead subpopulations is provided in `beads_row`. This
-        # involves checking that a column named "[channel] MEF Values" exists
-        # and is not empty. If so, store the name of the channel in
-        # `mef_channels`, and the specified MEF values in `mef_values`.
-        ###
-        mef_values = []
-        mef_channels = []
-        for fl_channel in fl_channels:
-            if fl_channel in mef_channels_all:
-                # Get header from channel name
-                mef_header = mef_headers_all[mef_channels_all.index(fl_channel)]
-                # Extract text. If empty, ignore.
-                mef_str = beads_row[mef_header]
-                if pd.isnull(mef_str):
-                    continue
-                # Save channel name
-                mef_channels.append(fl_channel)
-                # Parse list of values
-                mef = mef_str.split(',')
-                mef = [int(e) if e.strip().isdigit() else np.nan
-                       for e in mef]
-                mef_values.append(mef)
-        mef_values = np.array(mef_values)
-
-        # Obtain standard curve transformation
-        if mef_channels:
-=======
         try:
             ###
             # Instrument Data
@@ -397,7 +273,6 @@
             ###
             # Gate
             ###
->>>>>>> 8be68396
             if verbose:
                 print("Performing gating...")
             # Remove first and last events. Transients in fluidics can make the
@@ -407,7 +282,7 @@
                                                         num_end=100)
             # Remove saturating events in forward/side scatter. The value of a
             # saturating event is taken automatically from
-            # `beads_sample_gated.domain`.
+            # `beads_sample_gated.range`.
             beads_sample_gated = FlowCal.gate.high_low(beads_sample_gated,
                                                        channels=sc_channels)
             # Density gating
@@ -415,6 +290,10 @@
                 data=beads_sample_gated,
                 channels=sc_channels,
                 gate_fraction=beads_row['Gate Fraction'],
+                xlog=bool(beads_sample_gated.amplification_type(
+                    sc_channels[0])[0]),
+                ylog=bool(beads_sample_gated.amplification_type(
+                    sc_channels[1])[0]),
                 full_output=True)
 
             # Plot forward/side scatter density plot and fluorescence histograms
@@ -443,7 +322,7 @@
                     hist_channels=cluster_channels,
                     gate_contour=gate_contour,
                     density_params=density_params,
-                    hist_params={'div': 4},
+                    hist_params={'bins': 256},
                     savefig=figname)
 
             ###
@@ -626,139 +505,6 @@
     # We will look for a ExcelUIException on each iteration. If an exception
     # is caught, it will be stored in beads_samples.
     for sample_id, sample_row in samples_table.iterrows():
-<<<<<<< HEAD
-
-        ###
-        # Instrument Data
-        ###
-        # Get the appropriate row in the instrument table
-        instruments_row = instruments_table.loc[sample_row['Instrument ID']]
-        # Scatter channels: Foward Scatter, Side Scatter
-        sc_channels = [instruments_row['Forward Scatter Channel'],
-                       instruments_row['Side Scatter Channel'],
-                       ]
-        # Fluorescence channels is a comma-separated list
-        fl_channels = instruments_row['Fluorescence Channels'].split(',')
-        fl_channels = [s.strip() for s in fl_channels]
-
-        ###
-        # Sample Data
-        ###
-        if verbose:
-            print("\nSample ID {}...".format(sample_id))
-            print("Loading file \"{}\"...".format(sample_row['File Path']))
-
-        filename = os.path.join(base_dir, sample_row['File Path'])
-        sample = FlowCal.io.FCSData(filename)
-
-        ###
-        # Transform
-        ###
-        if verbose:
-            print("Performing data transformation...")
-        # Transform FSC/SSC to linear scale
-        sample = FlowCal.transform.to_rfi(sample, sc_channels)
-
-        # Parse fluorescence channels in which to transform
-        report_channels = []
-        report_units = []
-        for fl_channel in fl_channels:
-            if fl_channel in report_channels_all:
-                # Get header from channel name
-                report_header = report_headers_all[report_channels_all.index(
-                    fl_channel)]
-                # Extract text. If empty, ignore.
-                units_str = sample_row[report_header]
-                if pd.isnull(units_str):
-                    continue
-                # Decide what transformation to perform
-                units = units_str.strip()
-                if units.lower() == 'channel':
-                    units_label = "Channel Number"
-                elif units.lower() == 'rfi':
-                    units_label = "Relative Fluorescence Intensity, RFI"
-                    sample = FlowCal.transform.to_rfi(sample, fl_channel)
-                elif units.lower() == 'a.u.' or units.lower() == 'au':
-                    units_label = "Arbitrary Units, a.u."
-                    sample = FlowCal.transform.to_rfi(sample, fl_channel)
-                elif units.lower() == 'mef':
-                    units_label = "Molecules of Equivalent Fluorophore, MEF"
-                    sample = mef_transform_fxns[sample_row['Beads ID']](
-                        sample,
-                        fl_channel)
-                else:
-                    raise ValueError("units {} not recognized for sample {}".
-                        format(units, sample_id))
-
-                # Register that reporting in this channel must be done
-                report_channels.append(fl_channel)
-                report_units.append(units_label)
-
-        ###
-        # Gate
-        ###
-        if verbose:
-            print("Performing gating...")
-        # Remove first and last events. Transients in fluidics can make the
-        # first few and last events slightly different from the rest.
-        sample_gated = FlowCal.gate.start_end(sample,
-                                              num_start=250,
-                                              num_end=100)
-        # Remove saturating events in forward/side scatter, and fluorescent
-        # channels to report. The value of a saturating event is taken
-        # automatically from `sample_gated.range`.
-        sample_gated = FlowCal.gate.high_low(sample_gated,
-                                             sc_channels + report_channels)
-        # Density gating
-        sample_gated, __, gate_contour = FlowCal.gate.density2d(
-            data=sample_gated,
-            channels=sc_channels,
-            gate_fraction=sample_row['Gate Fraction'],
-            xlog=bool(sample_gated.amplification_type(sc_channels[0])[0]),
-            ylog=bool(sample_gated.amplification_type(sc_channels[1])[0]),
-            full_output=True)
-
-        # Accumulate
-        samples.append(sample_gated)
-
-        # Plot forward/side scatter density plot and fluorescence histograms
-        if plot:
-            if verbose:
-                print("Plotting density plot and histogram...")
-            # Define density plot parameters
-            density_params = {}
-            density_params['mode'] = 'scatter'
-            density_params['xlog'] = bool(
-                sample_gated.amplification_type(sc_channels[0])[0])
-            density_params['ylog'] = bool(
-                sample_gated.amplification_type(sc_channels[1])[0])
-            density_params["title"] = "{} ({:.1f}% retained)".format(
-                sample_id,
-                sample_gated.shape[0] * 100. / sample.shape[0])
-            # Define histogram plot parameters
-            hist_params = []
-            for rc, ru in zip(report_channels, report_units):
-                param = {}
-                param['bins'] = 256
-                param['xlabel'] = '{} ({})'.format(rc, ru)
-                param['log'] = (ru != 'Channel Number') and \
-                    bool(sample_gated.amplification_type(rc)[0])
-                hist_params.append(param)
-                
-            # Plot
-            figname = os.path.join(base_dir,
-                                   plot_dir,
-                                   "{}.png".format(sample_id))
-            FlowCal.plot.density_and_hist(
-                sample,
-                sample_gated,
-                gate_contour=gate_contour,
-                density_channels=sc_channels,
-                density_params=density_params,
-                hist_channels=report_channels,
-                hist_params=hist_params,
-                savefig=figname)
-=======
         try:
             ###
             # Instrument Data
@@ -906,7 +652,7 @@
                                                   num_end=100)
             # Remove saturating events in forward/side scatter, and fluorescent
             # channels to report. The value of a saturating event is taken
-            # automatically from `sample_gated.domain`.
+            # automatically from `sample_gated.range`.
             sample_gated = FlowCal.gate.high_low(sample_gated,
                                                  sc_channels + report_channels)
             # Density gating
@@ -914,6 +660,8 @@
                 data=sample_gated,
                 channels=sc_channels,
                 gate_fraction=sample_row['Gate Fraction'],
+                xlog=bool(sample_gated.amplification_type(sc_channels[0])[0]),
+                ylog=bool(sample_gated.amplification_type(sc_channels[1])[0]),
                 full_output=True)
 
             # Plot forward/side scatter density plot and fluorescence histograms
@@ -934,7 +682,7 @@
                 hist_params = []
                 for rc, ru in zip(report_channels, report_units):
                     param = {}
-                    param['div'] = 4
+                    param['bins'] = 256
                     param['xlabel'] = '{} ({})'.format(rc, ru)
                     param['log'] = (ru != 'Channel Number') and \
                         bool(sample_gated.amplification_type(rc)[0])
@@ -964,7 +712,6 @@
         else:
             # If no errors were found, store results
             samples.append(sample_gated)
->>>>>>> 8be68396
 
     return samples
 
