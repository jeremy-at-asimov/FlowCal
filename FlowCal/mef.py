"""
Functions for transforming flow cytometer data to MEF units.

"""

import os
import functools
import collections
<<<<<<< HEAD
import six
=======
import packaging
>>>>>>> 5152af7f

import numpy as np
import scipy
from scipy.optimize import minimize
import matplotlib.pyplot as plt
import sklearn
if packaging.version.parse(sklearn.__version__) \
        >= packaging.version.parse('0.18'):
    from sklearn.mixture import GaussianMixture
else:
    from sklearn.mixture import GMM

import FlowCal.plot
import FlowCal.transform
import FlowCal.stats

# Use default colors from palettable if available
try:
    import palettable
except ImportError as e:
    standard_curve_colors = ['b', 'g', 'r']
else:
    standard_curve_colors = \
        palettable.colorbrewer.qualitative.Paired_12.mpl_colors[1::2]

def clustering_gmm(data,
                   n_clusters,
                   tol=1e-7,
                   min_covar=None,
                   scale='logicle'):
    """
    Find clusters in an array using a Gaussian Mixture Model.

    Before clustering, `data` can be automatically rescaled as specified by
    the `scale` argument.

    Parameters
    ----------
    data : FCSData or array_like
        Data to cluster.
    n_clusters : int
        Number of clusters to find.
    tol : float, optional
        Tolerance for convergence. Directly passed to either
        ``GaussianMixture`` or ``GMM``, depending on ``scikit-learn``'s
        version.
    min_covar : float, optional
        The minimum trace that the initial covariance matrix will have. If
        ``scikit-learn``'s version is older than 0.18, `min_covar` is also
        passed directly to ``GMM``.
    scale : str, optional
        Rescaling applied to `data` before performing clustering. Can be
        either ``linear`` (no rescaling), ``log``, or ``logicle``.

    Returns
    -------
    labels : array
        Nx1 array with labels for each element in `data`, assigning
        ``data[i]`` to cluster ``labels[i]``.

    Notes
    -----
    A Gaussian Mixture Model finds clusters by fitting a linear combination
    of `n_clusters` Gaussian probability density functions (pdf) to `data`
    using Expectation Maximization (EM).

    This method can be fairly sensitive to the initial parameter choice. To
    generate a reasonable set of initial conditions, `clustering_gmm`
    first divides all points in `data` into `n_clusters` groups of the
    same size based on their Euclidean distance to the minimum value. Then,
    for each group, the 50% samples farther away from the mean are
    discarded. The mean and covariance are calculated from the remaining
    samples of each group, and used as initial conditions for the GMM EM
    algorithm.

    `clustering_gmm` internally uses a `GaussianMixture` object from the
    ``scikit-learn`` library (``GMM`` if ``scikit-learn``'s version is
    lower than 0.18), with full covariance matrices for each cluster. For
    more information, consult ``scikit-learn``'s documentation.

    """

    # Initialize min_covar parameter
    # Parameter is initialized differently depending on scikit's version
    if min_covar is None:
        if packaging.version.parse(sklearn.__version__) \
                >= packaging.version.parse('0.18'):
            min_covar = 1e-3
        else:
            min_covar = 5e-5

    # Copy events before rescaling
    data = data.copy()

    # Apply rescaling
    if scale=='linear':
        # No rescaling
        pass
    elif scale=='log':
        # Logarithm of zero and negatives is undefined. Therefore, saturate
        # any non-positives to a small positive value.
        # The machine epsilon `eps` is the smallest number such that
        # `1.0 + eps != eps`. For a 64-bit floating point, `eps ~= 1e-15`.
        data[data < 1e-15] = 1e-15
        # Rescale
        data = np.log10(data)
    elif scale=='logicle':
        # Use the logicle transform class in the plot module, and transform
        # data one channel at a time.
        for ch in range(data.shape[1]):
            # We need a transformation from "data value" to "display scale"
            # units. To do so, we use an inverse logicle transformation.
            t = FlowCal.plot._LogicleTransform(data=data, channel=ch).inverted()
            data[:,ch] = t.transform_non_affine(data[:,ch],
                                                mask_out_of_range=False)
    else:
        raise ValueError("scale {} not supported".format(scale))

    ###
    # Parameter initialization
    ###
    weights = np.tile(1.0 / n_clusters, n_clusters)
    means = []
    covars = []

    # Calculate distance to minimum value. Then, sort based on this distance.
    dist = np.sum((data - np.min(data, axis=0))**2., axis=1)
    sorted_idx = np.argsort(dist)

    # Expected number of elements per cluster
    n_per_cluster = data.shape[0]/float(n_clusters)

    # Get means and covariances per cluster
    # We will just use a fraction of ``1 - discard_frac`` of the data.
    # Data at the edges that actually corresponds to another cluster can
    # really mess up the final result.
    discard_frac = 0.5
    for i in range(n_clusters):
        il = int((i + discard_frac/2)*n_per_cluster)
        ih = int((i + 1 - discard_frac/2)*n_per_cluster)
        sorted_idx_cluster = sorted_idx[il:ih]
        data_cluster = data[sorted_idx_cluster]
        # Calculate means and covariances
        means.append(np.mean(data_cluster, axis=0))
        if data.shape[1] == 1:
            cov = np.cov(data_cluster.T).reshape(1,1)
        else:
            cov = np.cov(data_cluster.T)
        # Add small number to diagonal to avoid near-singular covariances
        cov += np.eye(data.shape[1]) * min_covar
        covars.append(cov)
    # Means should be an array
    means = np.array(means)

    ###
    # Run Gaussian Mixture Model Clustering
    ###

    if packaging.version.parse(sklearn.__version__) \
            >= packaging.version.parse('0.18'):

        # GaussianMixture uses precisions, the inverse of covariances.
        # To get the inverse, we solve the linear equation C*P = I. We also
        # use the fact that C is positive definite.
        precisions = [scipy.linalg.solve(c,
                                         np.eye(c.shape[0]),
                                         assume_a='pos')
                      for c in covars]
        precisions = np.array(precisions)

        # Initialize GaussianMixture object
        gmm = GaussianMixture(n_components=n_clusters,
                              tol=tol,
                              covariance_type='full',
                              weights_init=weights,
                              means_init=means,
                              precisions_init=precisions,
                              max_iter=500)

    else:
        # Initialize GMM object
        gmm = GMM(n_components=n_clusters,
                  tol=tol,
                  min_covar=min_covar,
                  covariance_type='full',
                  params='mc',
                  init_params='')

        # Set initial parameters
        gmm.weight_ = weights
        gmm.means_ = means
        gmm.covars_ = covars

    # Fit 
    gmm.fit(data)

    # Get labels by sampling from the responsibilities
    # This avoids the complete elimination of a cluster if two or more 
    # clusters have very similar means.
    resp = gmm.predict_proba(data)
    labels = [np.random.choice(range(n_clusters), p=ri) for ri in resp]

    return labels

def selection_std(populations,
                  low=None,
                  high=None,
                  n_std_low=2.5,
                  n_std_high=2.5,
                  scale='logicle'):
    """
    Select populations if most of their elements are between two values.

    This function selects populations from `populations` if their means are
    more than `n_std_low` standard deviations greater than `low` and
    `n_std_high` standard deviations lower than `high`.

    Optionally, all elements in `populations` can be rescaled as specified
    by the `scale` argument before calculating means and standard
    deviations.

    Parameters
    ----------
    populations : list of 1D arrays or 1-channel FCSData objects
        Populations to select or discard.
    low, high : int or float
        Low and high thresholds. Required if the elements in `populations`
        are numpy arrays. If not specified, and the elements in
        `populations` are FCSData objects, use 1.5% and 98.5% of the range
        in ``populations[0].range``.
    n_std_low, n_std_high : float, optional
        Number of standard deviations from `low` and `high`, respectively,
        that a population's mean has to be closer than to be discarded.
    scale : str, optional
        Rescaling applied to `populations` before calculating means and
        standard deviations. Can be either ``linear`` (no rescaling),
        ``log``, or ``logicle``.

    Returns
    -------
    selected_mask : boolean array
        Flags indicating whether a population has been selected.

    """

    # Generate scaling functions
    if scale == 'linear':
        # Identity function
        sf = lambda x: x
    elif scale == 'log':
        sf = np.log10
    elif scale == 'logicle':
        # We need a transformation from "data value" to "display scale"
        # units. To do so, we use an inverse logicle transformation.
        t = FlowCal.plot._LogicleTransform(data=populations[0],
                                           channel=0).inverted()
        sf = lambda x: t.transform_non_affine(x, mask_out_of_range=False)
    else:
        raise ValueError("scale {} not supported".format(scale))

    # If thresholds were provided, apply scaling function. Else, obtain and
    # rescale thresholds from range.
    if low is None:
        if hasattr(populations[0], 'hist_bins'):
            # Obtain default thresholds from range
            r = populations[0].range(channels=0)
            # If using log scale and the lower limit is non-positive, change to
            # a very small positive number.
            # The machine epsilon `eps` is the smallest number such that
            # `1.0 + eps != eps`. For a 64-bit floating point, `eps ~= 1e-15`.
            if scale == 'log' and r[0] <= 0:
                r[0] = 1e-15
            low = sf(r[0]) + 0.015*(sf(r[1]) - sf(r[0]))
        else:
            raise TypeError("argument 'low' not specified")
    else:
        low = sf(low)
    if high is None:
        if hasattr(populations[0], 'hist_bins'):
            # Obtain default thresholds from range
            r = populations[0].range(channels=0)
            # If using log scale and the lower limit is non-positive, change to
            # a very small positive number.
            # The machine epsilon `eps` is the smallest number such that
            # `1.0 + eps != eps`. For a 64-bit floating point, `eps ~= 1e-15`.
            if scale == 'log' and r[0] <= 0:
                r[0] = 1e-15
            high = sf(r[0]) + 0.985*(sf(r[1]) - sf(r[0]))
        else:
            raise TypeError("argument 'high' not specified")
    else:
        high = sf(high)

    # Copy events
    for i in range(len(populations)):
        populations[i] = populations[i].copy()

    # For log scaling, logarithm of zero and negatives is undefined. Therefore,
    # saturate any non-positives to a small positive value.
    # The machine epsilon `eps` is the smallest number such that
    # `1.0 + eps != eps`. For a 64-bit floating point, `eps ~= 1e-15`.
    if scale == 'log':
        for p in populations:
            p[p < 1e-15] = 1e-15

    # Rescale events
    for i in range(len(populations)):
        populations[i] = sf(populations[i])

    # Calculate means and standard deviations
    pop_mean = np.array([FlowCal.stats.mean(p) for p in populations])
    pop_std = np.array([FlowCal.stats.std(p) for p in populations])

    # Some populations, especially the highest ones when they are near
    # saturation, tend to aggregate mostly on one bin and give a standard
    # deviation of almost zero. This is an effect of the finite bin resolution
    # and probably gives a bad estimate of the standard deviation. We choose
    # to be conservative and overestimate the standard deviation in these
    # cases. Therefore, we set the minimum standard deviation to 0.005.
    min_std = 0.005
    pop_std[pop_std < min_std] = min_std

    # Return populations that don't cross either threshold
    selected_mask = np.logical_and(
        (pop_mean - n_std_low*pop_std) > low,
        (pop_mean + n_std_high*pop_std) < high)
    return selected_mask

def fit_beads_autofluorescence(fl_rfi, fl_mef):
    """
    Fit a standard curve using a beads model with autofluorescence.

    Parameters
    ----------
    fl_rfi : array
        Fluorescence values of bead populations in units of Relative
        Fluorescence Intensity (RFI).
    fl_mef : array
        Fluorescence values of bead populations in MEF units.

    Returns
    -------
    std_crv : function
        Standard curve that transforms fluorescence values from RFI to MEF
        units. This function has the signature ``y = std_crv(x)``, where
        `x` is some fluorescence value in RFI and `y` is the same
        fluorescence expressed in MEF units.
    beads_model : function
        Fluorescence model of calibration beads. This function has the
        signature ``y = beads_model(x)``, where `x` is the fluorescence of
        some bead population in RFI units and `y` is the same fluorescence
        expressed in MEF units, without autofluorescence.
    beads_params : array
        Fitted parameters of the bead fluorescence model: ``[m, b,
        fl_mef_auto]``.
    beads_model_str : str
        String representation of the beads model used.
    beads_params_names : list of str
        Names of the parameters in a list, in the same order as they are
        given in `beads_params`.

    Notes
    -----
    The following model is used to describe bead fluorescence::

        m*log(fl_rfi[i]) + b = log(fl_mef_auto + fl_mef[i])

    where ``fl_rfi[i]`` is the fluorescence of bead subpopulation ``i`` in
    RFI units and ``fl_mef[i]`` is the corresponding fluorescence in MEF
    units. The model includes 3 parameters: ``m`` (slope), ``b``
    (intercept), and ``fl_mef_auto`` (bead autofluorescence). The last term
    is constrained to be greater or equal to zero.

    The bead fluorescence model is fit in log space using nonlinear least
    squares regression. In our experience, fitting in log space weights
    the residuals more evenly, whereas fitting in linear space vastly
    overvalues the brighter beads.

    A standard curve is constructed by solving for ``fl_mef``. As cell
    samples may not have the same autofluorescence as beads, the bead
    autofluorescence term (``fl_mef_auto``) is omitted from the standard
    curve; the user is expected to use an appropriate white cell sample to
    account for cellular autofluorescence if necessary. The returned
    standard curve mapping fluorescence in RFI units to MEF units is thus
    of the following form::

        fl_mef = exp(m*log(fl_rfi) + b)

    This is equivalent to::

        fl_mef = exp(b) * (fl_rfi**m)

    This works for positive ``fl_rfi`` values, but it is undefined for
    ``fl_rfi < 0`` and non-integer ``m`` (general case).

    To extend this standard curve to negative values of ``fl_rfi``, we
    define ``s(fl_rfi)`` to be equal to the standard curve above when
    ``fl_rfi >= 0``. Next, we require this function to be odd, that is,
    ``s(fl_rfi) = - s(-fl_rfi)``. This extends the domain to negative
    ``fl_rfi`` values and results in ``s(fl_rfi) < 0`` for any negative
    ``fl_rfi``. Finally, we make ``fl_mef = s(fl_rfi)`` our new
    standard curve. In this way,::

        s(fl_rfi) =   exp(b) * (  fl_rfi **m),    fl_rfi >= 0
                    - exp(b) * ((-fl_rfi)**m),    fl_rfi <  0

    This satisfies the definition of an odd function. In addition,
    ``s(0) = 0``, and ``s(fl_rfi)`` converges to zero when ``fl_rfi -> 0``
    from both sides. Therefore, the function is continuous at
    ``fl_rfi = 0``. The definition of ``s(fl_rfi)`` can be expressed more
    conveniently as::

        s(fl_rfi) = sign(fl_rfi) * exp(b) * (abs(fl_rfi)**m)

    This is the equation implemented.

    """
    # Check that the input data has consistent dimensions
    if len(fl_rfi) != len(fl_mef):
        raise ValueError("fl_rfi and fl_mef have different lengths")
    # Check that we have at least three points
    if len(fl_rfi) <= 2:
        raise ValueError("standard curve model requires at least three "
            "values")
        
    # Initialize parameters
    params = np.zeros(3)
    # Initial guesses:
    # 0: slope found by putting a line through the highest two points.
    # 1: y-intercept found by putting a line through highest two points.
    # 2: bead autofluorescence initialized using the first point.
    params[0] = (np.log(fl_mef[-1]) - np.log(fl_mef[-2])) / \
                (np.log(fl_rfi[-1]) - np.log(fl_rfi[-2]))
    params[1] = np.log(fl_mef[-1]) - params[0] * np.log(fl_rfi[-1])
    params[2] = np.exp(params[0]*np.log(fl_rfi[0]) + params[1]) - fl_mef[0]

    # Error function
    def err_fun(p, x, y):
        return np.sum((np.log(y + p[2]) - ( p[0] * np.log(x) + p[1] ))**2)

    # Bead model function
    def fit_fun(p,x):
        return np.exp(p[0] * np.log(x) + p[1]) - p[2]

    # RFI-to-MEF standard curve transformation function
    def sc_fun(p,x):
        return np.sign(x) * np.exp(p[1]) * (np.abs(x)**p[0])
    
    # Fit parameters
    err_par = lambda p: err_fun(p, fl_rfi, fl_mef)
    res = minimize(err_par,
                   params,
                   bounds=((None, None), (None, None), (0, None)),
                   options = {'gtol': 1e-10, 'ftol': 1e-10})

    # Separate parameters
    beads_params = res.x

    # Beads model function
    beads_model = lambda x: fit_fun(beads_params, x)

    # Standard curve function
    std_crv = lambda x: sc_fun(beads_params, x)

    # Model string representation
    beads_model_str = 'm*log(fl_rfi) + b = log(fl_mef_auto + fl_mef)'

    # Parameter names
    beads_params_names = ['m', 'b', 'fl_mef_auto']
    
    return (std_crv,
            beads_model,
            beads_params,
            beads_model_str,
            beads_params_names)

def plot_standard_curve(fl_rfi,
                        fl_mef,
                        beads_model,
                        std_crv,
                        xscale='linear',
                        yscale='linear',
                        xlim=None,
                        ylim=(1.,1e8)):
    """
    Plot a standard curve with fluorescence of calibration beads.

    Parameters
    ----------
    fl_rfi : array_like
        Fluorescence of the calibration beads' subpopulations, in RFI
        units.
    fl_mef : array_like
        Fluorescence of the calibration beads' subpopulations, in MEF
        units.
    beads_model : function
        Fluorescence model of the calibration beads.
    std_crv : function
        The standard curve, mapping relative fluorescence (RFI) units to
        MEF units.

    Other Parameters
    ----------------
    xscale : str, optional
        Scale of the x axis, either ``linear`` or ``log``.
    yscale : str, optional
        Scale of the y axis, either ``linear`` or ``log``.
    xlim : tuple, optional
        Limits for the x axis.
    ylim : tuple, optional
        Limits for the y axis.

    """
    # Plot fluorescence of beads populations
    plt.plot(fl_rfi,
             fl_mef,
             'o',
             label='Beads',
             color=standard_curve_colors[0])

    # Generate points in x axis to plot beads model and standard curve.
    if xlim is None:
        xlim = plt.xlim()
    if xscale=='linear':
        xdata = np.linspace(xlim[0], xlim[1], 200)
    elif xscale=='log':
        xdata = np.logspace(np.log10(xlim[0]), np.log10(xlim[1]), 200)

    # Plot beads model and standard curve
    plt.plot(xdata,
             beads_model(xdata),
             label='Beads model',
             color=standard_curve_colors[1])
    plt.plot(xdata,
             std_crv(xdata),
             label='Standard curve',
             color=standard_curve_colors[2])

    plt.xscale(xscale)
    plt.yscale(yscale)
    plt.xlim(xlim)
    plt.ylim(ylim)
    plt.grid(True)
    plt.legend(loc = 'best')

def get_transform_fxn(data_beads,
                      mef_values,
                      mef_channels,
                      clustering_fxn=clustering_gmm,
                      clustering_params={},
                      clustering_channels=None,
                      statistic_fxn=FlowCal.stats.median,
                      statistic_params={},
                      selection_fxn=selection_std,
                      selection_params={},
                      fitting_fxn=fit_beads_autofluorescence,
                      fitting_params={},
                      verbose=False,
                      plot=False,
                      plot_dir=None,
                      plot_filename=None,
                      full_output=False):
    """
    Get a transformation function to convert flow cytometry data to MEF.

    Parameters
    ----------
    data_beads : FCSData object
        Flow cytometry data, taken from calibration beads.
    mef_values : sequence of sequences
        Known MEF values for the calibration bead subpopulations, for each
        channel specified in `mef_channels`. The innermost sequences must have
        the same length (the same number of bead subpopulations must exist for
        each channel).
    mef_channels : int, or str, or list of int, or list of str
        Channels for which to generate transformation functions.
    verbose : bool, optional
        Flag specifying whether to print information about step completion
        and warnings.
    plot : bool, optional
        Flag specifying whether to produce diagnostic plots.
    plot_dir : str, optional
        Directory where to save diagnostics plots. Ignored if `plot` is
        False. If ``plot==True`` and ``plot_dir is None``, plot without
        saving.
    plot_filename : str, optional
        Name to use for plot files. If None, use ``str(data_beads)``.
    full_output : bool, optional
        Flag specifying whether to include intermediate results in the
        output. If `full_output` is True, the function returns a named
        tuple with fields as described below. If `full_output` is False,
        the function only returns the calculated transformation function.

    Returns
    -------
    transform_fxn : function
        Transformation function to convert flow cytometry data from RFI
        units to MEF. This function has the same basic signature as the
        general transformation function specified in ``FlowCal.transform``.

    mef_channels : int, or str, or list, only if ``full_output==True``
        Channels on which transformation functions have been generated.
        Directly copied from the `mef_channels` argument.

    clustering : dict, only if ``full_output==True``
        Results of the clustering step, containing the following fields:

        labels : array
            Labels for each event in `data_beads`.

    statistic : dict, only if ``full_output==True``
        Results of the calculation of bead subpopulations' fluorescence,
        containing the following fields:

        values : list
            The representative fluorescence values of each
            subpopulation, for each channel in `mef_channels`.

    selection : dict, only if ``full_output==True``
        Results of the subpopulation selection step, containing the
        following fields:

        rfi : list
            The fluorescence values of each selected subpopulation in
            RFI units, for each channel in `mef_channels`.
        mef : list
            The fluorescence values of each selected subpopulation in
            MEF units, for each channel in `mef_channels`.

    fitting : dict, only if ``full_output==True``
        Results of the model fitting step, containing the following fields:

        std_crv : list
            Functions encoding the standard curves, for each channel in
            `mef_channels`.
        beads_model : list
            Functions encoding the fluorescence model of the
            calibration beads, for each channel in `mef_channels`.
        beads_params : list
            Fitted parameters of the bead fluorescence model, for each
            channel in `mef_chanels`.
        beads_model_str : list
            String representation of the bead models used, for each channel
            in `mef_channels`.
        beads_params_names : list
            Names of the parameters given in `beads_params`, for each
            channel in `mef_channels`.

    Other parameters
    ----------------
    clustering_fxn : function, optional
        Function used for clustering, or identification of subpopulations.
        Must have the following signature::

            labels = clustering_fxn(data, n_clusters, **clustering_params)

        where `data` is a NxD FCSData object or numpy array, `n_clusters`
        is the expected number of bead subpopulations, and `labels` is a 1D
        numpy array of length N, assigning each event in `data` to one
        subpopulation.

    clustering_params : dict, optional
        Additional keyword parameters to pass to `clustering_fxn`.

    clustering_channels : list, optional
        Channels used for clustering. If not specified, use `mef_channels`.
        If more than three channels are specified and `plot` is True, only
        a 3D scatter plot will be produced using the first three channels.

    statistic_fxn : function, optional
        Function used to calculate the representative fluorescence of each
        subpopulation. Must have the following signature::

            s = statistic_fxn(data, **statistic_params)

        where `data` is a 1D FCSData object or numpy array, and `s` is a
        float. Statistical functions from numpy, scipy, or FlowCal.stats
        are valid options.

    statistic_params : dict, optional
        Additional keyword parameters to pass to `statistic_fxn`.

    selection_fxn : function, optional
        Function to use for bead population selection. Must have the
        following signature::

            selected_mask = selection_fxn(data_list, **selection_params)

        where `data_list` is a list of FCSData objects, each one cotaining
        the events of one population, and `selected_mask` is a boolean
        array indicating whether the population has been selected (True) or
        discarded (False). If None, don't use a population selection
        procedure.

    selection_params : dict, optional
        Additional keyword parameters to pass to `selection_fxn`.

    fitting_fxn : function, optional
        Function used to fit the beads fluorescence model and obtain a
        standard curve. Must have the following signature::

            std_crv, beads_model, beads_params, \\
            beads_model_str, beads_params_names = fitting_fxn(
                fl_rfi, fl_mef, **fitting_params)

        where `std_crv` is a function implementing the standard curve,
        `beads_model` is a function implementing the beads fluorescence
        model, `beads_params` is an array containing the fitted parameters
        of the beads model, `beads_model_str` is a string representation
        of the beads model used, `beads_params_names` is a list with the
        parameter names in the same order as they are given in
        `beads_params`, and `fl_rfi` and `fl_mef` are the fluorescence
        values of the beads in RFI units and MEF units, respectively.
        Note that the standard curve and the fitted beads model are not
        necessarily the same.

    fitting_params : dict, optional
        Additional keyword parameters to pass to `fitting_fxn`.

    Notes
    -----
    The steps involved in generating the MEF transformation function are:

    1. The individual subpopulations of beads are first identified using a
       clustering method of choice.
    2. The fluorescence of each subpopulation is calculated, for each
       channel in `mef_channels`.
    3. Some subpopulations are then discarded if they are close to either
       the minimum or the maximum channel range limits. In addition, if the
       MEF value of some subpopulation is unknown (represented as a
       ``np.nan`` in `mef_values`), the whole subpopulation is also
        discarded.
    4. The measured fluorescence of each subpopulation is compared with
       the known MEF values in `mef_values`, and a standard curve function
       is generated using the appropriate MEF model.

    At the end, a transformation function is generated using the calculated
    standard curves, `mef_channels`, and ``FlowCal.transform.to_mef()``.

    Note that applying the resulting transformation function to other
    flow cytometry samples only yields correct results if they have been
    taken at the same settings as the calibration beads, for all channels
    in `mef_channels`.

    """
    if verbose:
        prev_precision = np.get_printoptions()['precision']
        np.set_printoptions(precision=2)

    # Create directory if plot is True
    if plot and plot_dir is not None:
        if not os.path.exists(plot_dir):
            os.makedirs(plot_dir)

    # Default plot filename
    if plot_filename is None:
        plot_filename = str(data_beads)

    # mef_channels and mef_values should be iterables.
    if hasattr(mef_channels, '__iter__') \
            and not isinstance(mef_channels, six.string_types):
        mef_channels = list(mef_channels)
    else:
        mef_channels = [mef_channels]
        mef_values   = [mef_values]

    # Ensure matching number of `mef_values` for all channels (this implies
    # that the calibration beads have the same number of subpopulations for
    # all channels).
    if not np.all([len(mef_values_channel)==len(mef_values[0])
                   for mef_values_channel in mef_values]):
        msg  = "innermost sequences of mef_values must have the same length"
        msg += " (same number of bead subpopulations must exist for each"
        msg += " channel)"
        raise ValueError(msg)

    ###
    # 1. Clustering
    ###

    # If clustering channels not specified, use channels in mef_channels
    if clustering_channels is None:
        clustering_channels = mef_channels

    # Get number of clusters from number of specified MEF values
    n_clusters = len(mef_values[0])

    # Run clustering function
    labels = clustering_fxn(data_beads[:, clustering_channels],
                            n_clusters,
                            **clustering_params)

    # Separate events corresponding to each cluster
    unique_labels = np.array(list(set(labels)))
    populations = [data_beads[labels == i] for i in unique_labels]

    # Sort populations based on distance to the origin
    population_dist = [np.sum((np.mean(population[:,clustering_channels],
                                       axis=0))**2)
                       for population in populations]
    population_sorted_idx = np.argsort(population_dist)
    populations = [populations[i] for i in population_sorted_idx]

    # Print information
    if verbose:
        # Calculate and display percentage of events on each population
        population_count = np.array([population.shape[0]
                                     for population in populations])
        population_perc = population_count * 100.0 / population_count.sum()

        # Print information
        print("Step 1: Clustering")
        print("  Number of populations to find: {}".format(n_clusters))
        print("  Percentage of events in each population:")
        print("    " + str(population_perc))

    # Plot
    if plot:
        if plot_dir is not None:
            savefig = '{}/clustering_{}.png'.format(plot_dir, plot_filename)
        else:
            savefig = None

        # If used one channel for clustering, make histogram
        if len(clustering_channels) == 1:
            plt.figure(figsize=(8,4))
            FlowCal.plot.hist1d(
                populations,
                channel=clustering_channels[0],
                xscale='logicle',
                bins=256,
                alpha=0.75,
                savefig=savefig)

        # If used two channels for clustering, make 2D scatter plot
        elif len(clustering_channels) == 2:
            plt.figure(figsize=(6,4))
            FlowCal.plot.scatter2d(
                populations,
                channels=clustering_channels,
                xscale='logicle',
                yscale='logicle',
                savefig=savefig)

        # If used three channels or more for clustering, make 3D scatter plot
        # with the first three.
        elif len(clustering_channels) >= 3:
            plt.figure(figsize=(8,6))
            FlowCal.plot.scatter3d_and_projections(
                populations,
                channels=clustering_channels[:3],
                xscale='logicle',
                yscale='logicle',
                zscale='logicle',
                savefig=savefig)

        if plot_dir is not None:
            plt.close()

    # Initialize lists to acumulate results
    std_crv_res = []
    if full_output:
        stats_values_res = []
        selected_rfi_res = []
        selected_mef_res = []
        beads_model_res = []
        beads_params_res =[]
        beads_model_str_res =[]
        beads_params_names_res =[]

    # Iterate through each mef channel
    for mef_channel, mef_values_channel in zip(mef_channels, mef_values):

        populations_channel = [population[:, mef_channel]
                               for population in populations]

        ###
        # 2. Calculate statistics in each subpopulation.
        ###

        # Calculate statistics
        stats_values = [statistic_fxn(population, **statistic_params)
                        for population in populations_channel]
        stats_values = np.array(stats_values)

        # Accumulate results
        if full_output:
            stats_values_res.append(stats_values)

        # Print information
        if verbose:
            print("({}) Step 2: Population Statistic".format(mef_channel))
            print("  Fluorescence of each population (RFI):")
            print("    " + str(stats_values))

        ###
        # 3. Select populations to be used for fitting
        ###

        # Select populations based on selection_fxn
        if selection_fxn is not None:
            selected_mask = selection_fxn(
                [population for population in populations_channel],
                **selection_params)
        else:
            selected_mask = np.ones(n_clusters, dtype=bool)

        # Discard values specified as nan in mef_values_channel
        selected_mask = np.logical_and(selected_mask,
                                       ~np.isnan(mef_values_channel))

        # Get selected rfi and mef values
        selected_rfi = stats_values[selected_mask]
        selected_mef = mef_values_channel[selected_mask]

        # Accumulate results
        if full_output:
            selected_rfi_res.append(selected_rfi)
            selected_mef_res.append(selected_mef)

        # Print information
        if verbose:
            print("({}) Step 3: Population Selection".format(mef_channel))
            print("  {} populations selected.".format(len(selected_rfi)))
            print("  Fluorescence of selected populations (RFI):")
            print("    " + str(selected_rfi))
            print("  Fluorescence of selected populations (MEF):")
            print("    " + str(selected_mef))

        # Plot
        if plot:
            # Get colors for each population. Colors are taken from the default
            # colormap in FlowCal.plot, if the population has been selected.
            # Otherwise, the population is displayed in gray.
            color_levels = np.linspace(0, 1, n_clusters)
            colors = [FlowCal.plot.cmap_default(level)
                          if selected else (0.6, 0.6, 0.6)
                      for selected, level in zip(selected_mask, color_levels)]

            # Plot histograms
            plt.figure(figsize=(8,4))
            FlowCal.plot.hist1d(populations,
                                channel=mef_channel,
                                xscale='logicle',
                                bins=256,
                                alpha=0.75,
                                facecolor=colors)

            # Plot a vertical line for each population, with an x coordinate
            # corresponding to their statistic value.
            ylim = plt.ylim()
            for val, color in zip(stats_values, colors):
                plt.plot([val, val], [ylim[0], ylim[1]], color=color)
            plt.ylim(ylim)

            # Save and close
            if plot_dir is not None:
                plt.tight_layout()
                plt.savefig('{}/populations_{}_{}.png'.format(plot_dir,
                                                              mef_channel,
                                                              plot_filename),
                            dpi=FlowCal.plot.savefig_dpi)
                plt.close()

        ###
        # 4. Get standard curve
        ###

        # Fit
        fitting_output = fitting_fxn(selected_rfi,
                                     selected_mef,
                                     **fitting_params)
        std_crv = fitting_output[0]
        beads_model = fitting_output[1]
        beads_params = fitting_output[2]
        beads_model_str = fitting_output[3]
        beads_params_names = fitting_output[4]
        # Accumulate results
        std_crv_res.append(std_crv)
        if full_output:
            beads_model_res.append(beads_model)
            beads_params_res.append(beads_params)
            beads_model_str_res.append(beads_model_str)
            beads_params_names_res.append(beads_params_names)

        # Print information
        if verbose:
            print("({}) Step 4: Standard Curve Fitting".format(mef_channel))
            print("  Parameters of bead fluorescence model:")
            print("    " + str(beads_params))

        # Plot
        if plot:
            # Get channel range
            xlim = populations[0].range(channels=mef_channel)
            # The plot will be made in log scale. If the lower limit of the
            # range is zero or less, replace by one or some lower value, such
            # that the range covers at least five decades.
            if xlim[0] <= 0:
                xlim[0] = min(1., xlim[1]/1e5)

            # Plot standard curve
            plt.figure(figsize=(6,4))
            plot_standard_curve(selected_rfi,
                                selected_mef,
                                beads_model,
                                std_crv,
                                xscale='log',
                                yscale='log',
                                xlim=xlim)
            plt.xlabel('{} (a.u.)'.format(mef_channel))
            plt.ylabel('{} (MEF)'.format(mef_channel))

            # Save if required
            if plot_dir is not None:
                plt.tight_layout()
                plt.savefig('{}/std_crv_{}_{}.png'.format(plot_dir,
                                                          mef_channel,
                                                          plot_filename),
                            dpi=FlowCal.plot.savefig_dpi)
                plt.close()

    # Make output transformation function
    transform_fxn = functools.partial(FlowCal.transform.to_mef,
                                      sc_list=std_crv_res,
                                      sc_channels=mef_channels)

    if verbose:
        np.set_printoptions(precision=prev_precision)

    if full_output:
        # Clustering results
        clustering_res = {}
        clustering_res['labels'] = labels
        # Population stats results
        statistic_res = {}
        statistic_res['values'] = stats_values_res
        # Population selection results
        selection_res = {}
        selection_res['rfi'] = selected_rfi_res
        selection_res['mef'] = selected_mef_res
        # Fitting results
        fitting_res = {}
        fitting_res['std_crv'] = std_crv_res
        fitting_res['beads_model'] = beads_model_res
        fitting_res['beads_params'] = beads_params_res
        fitting_res['beads_model_str'] = beads_model_str_res
        fitting_res['beads_params_names'] = beads_params_names_res

        # Make namedtuple
        fields = ['mef_channels',
                  'transform_fxn',
                  'clustering',
                  'statistic',
                  'selection',
                  'fitting']
        MEFOutput = collections.namedtuple('MEFOutput', fields, verbose=False)
        out = MEFOutput(mef_channels=mef_channels,
                        transform_fxn=transform_fxn,
                        clustering=clustering_res,
                        statistic=statistic_res,
                        selection=selection_res,
                        fitting=fitting_res)
        return out
    else:
        return transform_fxn<|MERGE_RESOLUTION|>--- conflicted
+++ resolved
@@ -6,11 +6,8 @@
 import os
 import functools
 import collections
-<<<<<<< HEAD
 import six
-=======
 import packaging
->>>>>>> 5152af7f
 
 import numpy as np
 import scipy
